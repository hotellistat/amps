name: Publish tag
on:
  push:
    tags:
      - 'v*.*.*'
  workflow_dispatch:
jobs:
  build-container:
    runs-on: ubuntu-latest
    steps:
      - name: Get tag
        id: tag
        uses: dawidd6/action-get-tag@v1
        with:
          strip_v: true
      - uses: actions/checkout@v3
      - uses: docker/login-action@v2
        with:
          registry: registry.hotellistat.com
          username: ${{ secrets.REGISTRY_USER }}
          password: ${{ secrets.REGISTRY_PASSWORD }}
<<<<<<< HEAD

      - uses: docker/login-action@v1
=======
          
      - uses: docker/login-action@v2
>>>>>>> ed3e7d2f
        with:
          registry: ghcr.io
          username: ${{ github.actor }}
          password: ${{ secrets.GITHUB_TOKEN }}

      - name: Build and Push
        id: docker_build
        uses: docker/build-push-action@v3
        with:
          context: .
          push: true
          tags: |
            registry.hotellistat.com/oss/amps:latest
            registry.hotellistat.com/oss/amps:v${{ steps.tag.outputs.tag }}
            ghcr.io/hotellistat/amps
            ghcr.io/hotellistat/amps:v${{ steps.tag.outputs.tag }}<|MERGE_RESOLUTION|>--- conflicted
+++ resolved
@@ -19,13 +19,8 @@
           registry: registry.hotellistat.com
           username: ${{ secrets.REGISTRY_USER }}
           password: ${{ secrets.REGISTRY_PASSWORD }}
-<<<<<<< HEAD
 
-      - uses: docker/login-action@v1
-=======
-          
       - uses: docker/login-action@v2
->>>>>>> ed3e7d2f
         with:
           registry: ghcr.io
           username: ${{ github.actor }}
