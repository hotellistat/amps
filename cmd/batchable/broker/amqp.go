package broker

import (
	"batchable/cmd/batchable/cloudevent"
	"batchable/cmd/batchable/config"
	"batchable/cmd/batchable/job"
	"batchable/cmd/batchable/workload"
	"errors"
	"log"
	"sync"
	"time"

	"github.com/cloudevents/sdk-go/v2/event"
	"github.com/streadway/amqp"
	"k8s.io/apimachinery/pkg/util/json"
)

// AMQPBroker represents the primary natsshim communication instance
type AMQPBroker struct {
	running             bool
	jobManifest         *job.Manifest
	config              config.Config
	connection          *amqp.Connection
	connectionCloseChan chan *amqp.Error
	consumeChannel      *amqp.Channel
	publishChannel      *amqp.Channel
	mutex               *sync.Mutex
}

// This functions retries a server connections infinitely, until it managed
// to establish a connection to the server.
func (broker *AMQPBroker) AmqpConnect(uri string) *amqp.Connection {
	for {
		conn, err := amqp.Dial(uri)

		if err == nil {
			return conn
		}

		log.Println(err.Error())
		log.Printf("Trying to reconnect to RabbitMQ at %s\n", uri)
		time.Sleep(500 * time.Millisecond)
	}
}

// This routinge will always run in the background as a groutine and will
// initiate a reconnect as soon as a new event gets pushed into the
// connecitonCloseChan channel
func (broker *AMQPBroker) AmqpConnectRoutine(uri string, connected chan bool) {
	// Loop through each element in the channel (will be run upon new cahnel event)
	for range broker.connectionCloseChan {
		println("[batchable] Connecting to", uri)
		broker.connection = broker.AmqpConnect(uri)
		println("[batchable] Initialized AMQP connection")

		// Register a NotifyClose on the connectionCloseChan channel, such that
		// a broker connection will trigger a reconnect by running a new iteration
		// of the current for loop
		broker.connection.NotifyClose(broker.connectionCloseChan)

		consumeChannel, consumeErr := broker.connection.Channel()

		if consumeErr != nil {
			log.Fatal("Could not create consumer channel")
		}

		consumeChannel.Qos(1, 0, false)

		consumeChannel.QueueDeclare(
			broker.config.BrokerSubject,
			true,
			false,
			false,
			false,
			nil,
		)

		broker.consumeChannel = consumeChannel

		publishChannel, publishErr := broker.connection.Channel()

		if publishErr != nil {
			log.Fatal("Could not create publisher channel")
		}

		broker.publishChannel = publishChannel

		broker.Start()
		// // Set waitgroup to done, such that the initial connection phase stops blocking
		// // further code execution
		connected <- true
	}
}

// Initialize creates a new natsshim connection
func (broker *AMQPBroker) Initialize(config config.Config, jobManifest *job.Manifest) {
	broker.mutex = &sync.Mutex{}
	broker.config = config
	broker.jobManifest = jobManifest

	auth := ""

	if config.BrokerUsername != "" && config.BrokerPassword != "" {
		auth = config.BrokerUsername + ":" + config.BrokerPassword + "@"
	}

	uri := "amqp://" + auth + config.BrokerHost + "/"

	// Create a new connectionCloseChan
	broker.connectionCloseChan = make(chan *amqp.Error)

	connectedChan := make(chan bool, 1)

	go broker.AmqpConnectRoutine(uri, connectedChan)

	// Send initial ErrClosed event into connectionCloseChan cahnnel, such that
	// the AmqpConnectRoutine goroutine triggers a initial connect to the server
	broker.connectionCloseChan <- amqp.ErrClosed

	// connectionWaitGroup.Wait()
	for range connectedChan {
		break
	}
<<<<<<< HEAD
=======

	consumeChannel.Qos(1, 0, false)

	_, queueErr := consumeChannel.QueueDeclare(broker.config.BrokerSubject, true, false, false, false, nil)

	if queueErr != nil {
		log.Fatal("Could not declare queue: ", queueErr.Error())
	}

	broker.consumeChannel = consumeChannel

	publishChannel, publishErr := broker.connection.Channel()

	if publishErr != nil {
		log.Fatal("Could not create publisher channel")
	}

	broker.publishChannel = publishChannel

	println("[batchable] Initialized AMQP connection")
>>>>>>> ec2abb08
}

// Teardown the natsshim connection and all natsshim services
func (broker *AMQPBroker) Teardown() {
	println("[batchable] Tearing down broker")
	broker.consumeChannel.Cancel(broker.config.WorkerID, false)
	broker.connection.Close()
}

func (broker *AMQPBroker) Running() bool {
	return broker.running
}

type AmqpMessageWrapper struct {
	message amqp.Delivery
}

func (broker *AMQPBroker) messageHandler(msg amqp.Delivery) error {

	event, err := cloudevent.Unmarshal(msg.Body)
	if err != nil {
		return err
	}

	eventID := event.Context.GetID()

	if broker.config.Debug {
		println("[batchable] Job ID:", eventID)
	}

	broker.jobManifest.Mutex.Lock()
	defer broker.jobManifest.Mutex.Unlock()

	// Insert new into queue
	insertErr := broker.jobManifest.InsertJob(
		eventID,
		AmqpMessageWrapper{
			msg,
		},
	)
	if insertErr != nil {
		return insertErr
	}

	// Stop broker when the job manifest size reaches max concurrency
	stopBroker := broker.jobManifest.Size() >= broker.config.MaxConcurrency
	if stopBroker {
		stopError := (*broker).Stop()
		if stopError != nil {
			println(stopError.Error())
		}

		if broker.config.Debug {
			println("[batchable] Max job concurrency reached, stopping broker")
		}
	}

	// Trigger the workload endpoint by sending the job via POST
	workloadErr := workload.Trigger(event, broker.config)
	if workloadErr != nil {
		println("[batchable]", workloadErr.Error())
		println("[batchable] Rejecting job for rescheduling")
		delError := broker.jobManifest.DeleteJob(eventID)
		if delError != nil {
			println(delError.Error())
		}

		// Negative acknowlege and reschedule job for a different worker to handle
		// since the workload on this instance seems to not be working
		nackErr := msg.Nack(false, true)
		if nackErr != nil {
			println(nackErr.Error())
		}
	} else {
		// Acknowledge the job. This will trigger a new message delivery since the
		// channle "Qos" is set to "1", only allowing one inflight message at a time
		ackErr := msg.Ack(false)
		if ackErr != nil {
			println(ackErr.Error())
		}
	}

	return nil
}

// Start creates a new subscription and executes the messageCallback on new messages
func (broker *AMQPBroker) Start() error {
	broker.mutex.Lock()
	defer broker.mutex.Unlock()

	if broker.running {
		return errors.New("broker is already running")
	}

	messages, err := broker.consumeChannel.Consume(
		broker.config.BrokerSubject,
		broker.config.WorkerID,
		false,
		false,
		false,
		false,
		nil,
	)

	if err != nil {
		log.Println("[batchable] Could not start consumer", err.Error())
		return err
	}

	broker.running = true

	go func() {
		for d := range messages {
			err := broker.messageHandler(d)
			if err != nil {
				println(err.Error())
			}
		}
	}()

	return nil
}

func (broker *AMQPBroker) Stop() error {
	broker.mutex.Lock()
	defer broker.mutex.Unlock()

	if !broker.running {
		return errors.New("broker is already stopped")
	}

	err := broker.consumeChannel.Cancel(broker.config.WorkerID, false)

	if err != nil {
		log.Println("[batchable] Could not cancel consumer", err.Error())
		return err
	}

	broker.running = false

	return nil
}

// PublishResult result will publish the worker result to the message queue
func (broker *AMQPBroker) PublishMessage(event event.Event) error {
	encodedData, marshalErr := json.Marshal(event)
	if marshalErr != nil {
		log.Panicln("Could not marshal cloudevent while publishing")
	}

	err := broker.publishChannel.Publish(
		"",
		event.Context.GetType(),
		false,
		false,
		amqp.Publishing{
			ContentType: "application/json",
			Body:        encodedData,
		})

	if err != nil {
		println("[batchable] Could not Publish result", err.Error())
		return errors.New("Could not Publish result: " + string(encodedData))
	}
	return nil
}

// Healthy checks the health of the broker
func (broker *AMQPBroker) Healthy() bool {
	return true
}<|MERGE_RESOLUTION|>--- conflicted
+++ resolved
@@ -37,8 +37,8 @@
 			return conn
 		}
 
-		log.Println(err.Error())
-		log.Printf("Trying to reconnect to RabbitMQ at %s\n", uri)
+		println(err.Error())
+		// log.Printf("Trying to reconnect to RabbitMQ at %s\n", uri)
 		time.Sleep(500 * time.Millisecond)
 	}
 }
@@ -49,6 +49,9 @@
 func (broker *AMQPBroker) AmqpConnectRoutine(uri string, connected chan bool) {
 	// Loop through each element in the channel (will be run upon new cahnel event)
 	for range broker.connectionCloseChan {
+		broker.mutex = &sync.Mutex{}
+		broker.running = false
+
 		println("[batchable] Connecting to", uri)
 		broker.connection = broker.AmqpConnect(uri)
 		println("[batchable] Initialized AMQP connection")
@@ -85,6 +88,8 @@
 
 		broker.publishChannel = publishChannel
 
+		// broker.mutex.Unlock()
+
 		broker.Start()
 		// // Set waitgroup to done, such that the initial connection phase stops blocking
 		// // further code execution
@@ -94,7 +99,6 @@
 
 // Initialize creates a new natsshim connection
 func (broker *AMQPBroker) Initialize(config config.Config, jobManifest *job.Manifest) {
-	broker.mutex = &sync.Mutex{}
 	broker.config = config
 	broker.jobManifest = jobManifest
 
@@ -121,29 +125,6 @@
 	for range connectedChan {
 		break
 	}
-<<<<<<< HEAD
-=======
-
-	consumeChannel.Qos(1, 0, false)
-
-	_, queueErr := consumeChannel.QueueDeclare(broker.config.BrokerSubject, true, false, false, false, nil)
-
-	if queueErr != nil {
-		log.Fatal("Could not declare queue: ", queueErr.Error())
-	}
-
-	broker.consumeChannel = consumeChannel
-
-	publishChannel, publishErr := broker.connection.Channel()
-
-	if publishErr != nil {
-		log.Fatal("Could not create publisher channel")
-	}
-
-	broker.publishChannel = publishChannel
-
-	println("[batchable] Initialized AMQP connection")
->>>>>>> ec2abb08
 }
 
 // Teardown the natsshim connection and all natsshim services
